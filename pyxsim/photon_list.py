"""
Classes for generating lists of photons
"""

import h5py
import numpy as np
from scipy.interpolate import interpn
from soxs import __version__ as soxs_version
from soxs.constants import erg_per_keV
from soxs.utils import parse_prng
from tqdm.auto import tqdm
from unyt.array import unyt_array
from yt import __version__ as yt_version
from yt.utilities.cosmology import Cosmology
from yt.utilities.parallel_tools.parallel_analysis_interface import (
    communication_system,
    parallel_objects,
)

from pyxsim import __version__ as pyxsim_version
from pyxsim.lib.sky_functions import (
    doppler_shift,
    pixel_to_cel,
    scatter_events,
    scatter_events_allsky,
)
from pyxsim.spectral_models import absorb_models
<<<<<<< HEAD
from pyxsim.utils import get_normal_and_north, mylog, parse_value
=======
from pyxsim.utils import mylog, parse_value, scale_shift, scale_shift2
>>>>>>> d1fd2bc1

comm = communication_system.communicators[-1]

init_chunk = 100000


def determine_fields(ds, source_type, point_sources):
    from yt.geometry.particle_geometry_handler import ParticleIndex

    # Figure out if this is a particle field or otherwise
    ptype = (
        (source_type in ds.particle_types)
        | (source_type in ds.known_filters)
        | ((source_type == "gas") & isinstance(ds.index, ParticleIndex))
    )
    if ptype:
        ppos = [f"particle_position_{ax}" for ax in "xyz"]
        pvel = [f"particle_velocity_{ax}" for ax in "xyz"]
        if source_type in ds.known_filters:
            if ds.known_filters[source_type].filtered_type == "gas":
                ppos = ["x", "y", "z"]
                pvel = [f"velocity_{ax}" for ax in "xyz"]
        elif source_type == "gas":
            source_type = ds._sph_ptypes[0]
        position_fields = [(source_type, ppos[i]) for i in range(3)]
        velocity_fields = [(source_type, pvel[i]) for i in range(3)]
        if source_type in ds._sph_ptypes:
            width_field = (source_type, "smoothing_length")
        else:
            width_field = None
    else:
        position_fields = [("index", ax) for ax in "xyz"]
        velocity_fields = [(source_type, f"velocity_{ax}") for ax in "xyz"]
        width_field = ("index", "dx")
    if point_sources:
        width_field = None
    return position_fields, velocity_fields, width_field


def find_object_bounds(data_source):
    """
    This logic is required to determine the bounds of the object, which is
    solely for fixing coordinates at periodic boundaries
    """
    if hasattr(data_source, "base_object"):
        # This is a cut region so we'll figure out
        # its bounds from its parent object
        data_src = data_source.base_object
    else:
        data_src = data_source

    if hasattr(data_src, "left_edge"):
        # Region or grid
        c = 0.5 * (data_src.left_edge + data_src.right_edge)
        w = data_src.right_edge - data_src.left_edge
        le = -0.5 * w + c
        re = 0.5 * w + c
    elif hasattr(data_src, "radius") and not hasattr(data_src, "height"):
        # Sphere
        le = -data_src.radius + data_src.center
        re = data_src.radius + data_src.center
    else:
        # Not sure what to do with any other object yet, so just
        # return the domain edges and punt.
        mylog.warning(
            "You are using a region that is not currently "
            "supported for straddling periodic boundaries. "
            "Check to make sure that your region does not "
            "do so."
        )
        le = data_source.ds.domain_left_edge
        re = data_source.ds.domain_right_edge

    return le.to_value("kpc"), re.to_value("kpc")


def make_photons(
    photon_prefix,
    data_source,
    redshift,
    area,
    exp_time,
    source_model,
    point_sources=False,
    parameters=None,
    center=None,
    dist=None,
    cosmology=None,
    velocity_fields=None,
    bulk_velocity=None,
    observer="external",
    fields_to_keep=None,
):
    r"""
    Write a photon list dataset to disk from a yt data source and assuming a
    source model for the photons. The redshift, collecting area, exposure time,
    and cosmology are stored in the *parameters* dictionary which is passed to
    the *source_model* function.

    Parameters
    ----------
    photon_prefix : string
        The prefix of the filename(s) to contain the photon list. If run in
        serial, the filename will be "{photon_prefix}.h5", if run in
        parallel, the filenames will be "{photon_prefix}.{mpi_rank}.h5".
    data_source : :class:`~yt.data_objects.data_containers.YTSelectionContainer`
        The data source from which the photons will be generated.
    redshift : float
        The cosmological redshift for the photons.
    area : float, (value, unit) tuple, :class:`~yt.units.yt_array.YTQuantity`, or :class:`~astropy.units.Quantity`
        The collecting area to determine the number of photons. If units are
        not specified, it is assumed to be in cm^2.
    exp_time : float, (value, unit) tuple, :class:`~yt.units.yt_array.YTQuantity`, or :class:`~astropy.units.Quantity`
        The exposure time to determine the number of photons. If units are
        not specified, it is assumed to be in seconds.
    source_model : :class:`~pyxsim.source_models.sources.SourceModel`
        A source model used to generate the photons.
    point_sources : boolean, optional
        If True, the photons will be assumed to be generated from the exact
        positions of the cells or particles and not smeared around within
        a volume. Default: False
    parameters : dict, optional
        A dictionary of parameters to be passed for the source model to use,
        if necessary.
    center : string or array_like, optional
        The origin of the photon spatial coordinates. Accepts "c", "max", or
        a coordinate. If array-like and without units, it is assumed to be in
        units of kpc. If not specified, pyxsim attempts to use the "center"
        field parameter of the data_source.
    dist : float, (value, unit) tuple, :class:`~yt.units.yt_array.YTQuantity`, or :class:`~astropy.units.Quantity`, optional
        The angular diameter distance, used for nearby sources. This may be
        optionally supplied instead of it being determined from the
        *redshift* and given *cosmology*. If units are not specified, it is
        assumed to be in kpc. To use this, the redshift must be set to zero.
    cosmology : :class:`~yt.utilities.cosmology.Cosmology`, optional
        Cosmological information. If not supplied, we try to get the
        cosmology from the dataset. Otherwise, LCDM with the default yt
        parameters is assumed.
    velocity_fields : list of fields
        The yt fields to use for the velocity. If not specified, the
        following will be assumed:
        ['velocity_x', 'velocity_y', 'velocity_z'] for grid datasets
        ['particle_velocity_x', 'particle_velocity_y', 'particle_velocity_z'] for particle datasets
    bulk_velocity : array-like, optional
        A 3-element array or list specifying the local velocity frame of
        reference. If not a :class:`~yt.units.yt_array.YTArray`, it is assumed
        to have units of km/s. Default: [0.0, 0.0, 0.0] km/s.
    observer : string, optional
        Controls whether the source is at a large distance, in which case
        the observer sits far outside the source ("external"), or if the
        observer is inside the X-ray-emitting source ("internal"), such as a
        galaxy. Default: "external"
    fields_to_keep : list of tuples
        A list of fields to add to the HDF5 photon list in addition to the cell
        or particle positions, velocities, and sizes. Default: None

    Returns
    -------
    A tuple of two integers, the number of photons and the number of cells with
    photons

    Examples
    --------
    >>> thermal_model = pyxsim.CIESourceModel("apec", 0.1, 10.0, 1000, 0.3)
    >>> redshift = 0.05
    >>> area = 6000.0 # assumed here in cm**2
    >>> exp_time = 2.0e5 # assumed here in seconds
    >>> sp = ds.sphere("c", (500., "kpc"))
    >>> fields_to_keep = [("gas", "density"), ("gas", "temperature")]
    >>> n_photons, n_cells = pyxsim.make_photons(
    ...     sp, redshift, area, exp_time, thermal_model,
    ...     fields_to_keep=fields_to_keep
    ... )
    """
    ds = data_source.ds

    if photon_prefix.endswith(".h5"):
        photon_prefix = photon_prefix[:-3]

    if comm.size > 1:
        photon_file = f"{photon_prefix}.{comm.rank:04d}.h5"
        photon_files = [f"{photon_prefix}.{i:04d}.h5" for i in range(comm.size)]
    else:
        photon_file = f"{photon_prefix}.h5"
        photon_files = [photon_file]

    if parameters is None:
        parameters = {}
    if cosmology is None:
        if hasattr(ds, "cosmology"):
            cosmo = ds.cosmology
        else:
            cosmo = Cosmology()
    else:
        cosmo = cosmology

    if observer == "external":
        if dist is None:
            if redshift <= 0.0:
                msg = (
                    "If redshift <= 0.0, you must specify a distance to the "
                    "source using the 'dist' argument!"
                )
                mylog.error(msg)
                raise ValueError(msg)
            D_A = cosmo.angular_diameter_distance(0.0, redshift).to("Mpc")
        else:
            D_A = parse_value(dist, "kpc")
            if redshift > 0.0:
                mylog.warning(
                    "Redshift must be zero for nearby sources. "
                    "Resetting redshift to 0.0."
                )
                redshift = 0.0
    else:
        D_A = parse_value(0.0, "kpc")
        if redshift > 0.0:
            mylog.warning(
                "Redshift must be zero for internal observers. "
                "Resetting redshift to 0.0."
            )
            redshift = 0.0

    if isinstance(center, str):
        if center == "center" or center == "c":
            parameters["center"] = ds.domain_center
        elif center == "max" or center == "m":
            parameters["center"] = ds.find_max("density")[-1]
    elif isinstance(center, unyt_array):
        parameters["center"] = center.in_units("code_length")
    elif isinstance(center, tuple):
        if center[0] == "min":
            parameters["center"] = ds.find_min(center[1])[-1]
        elif center[0] == "max":
            parameters["center"] = ds.find_max(center[1])[-1]
        else:
            raise RuntimeError
    elif isinstance(center, (list, np.ndarray)):
        parameters["center"] = ds.arr(center, "code_length")
    elif center is None:
        if hasattr(data_source, "left_edge"):
            parameters["center"] = 0.5 * (
                data_source.left_edge + data_source.right_edge
            )
        else:
            parameters["center"] = data_source.get_field_parameter("center")

    if bulk_velocity is None:
        bulk_velocity = ds.arr([0.0] * 3, "km/s")
    elif isinstance(bulk_velocity, unyt_array):
        bulk_velocity = bulk_velocity.to("km/s")
    elif isinstance(bulk_velocity, (list, np.ndarray)):
        bulk_velocity = ds.arr(bulk_velocity, "km/s")
    parameters["bulk_velocity"] = bulk_velocity

    parameters["fid_exp_time"] = parse_value(exp_time, "s")
    parameters["fid_area"] = parse_value(area, "cm**2")
    parameters["fid_redshift"] = redshift
    parameters["observer"] = observer
    parameters["hubble"] = cosmo.hubble_constant
    parameters["omega_matter"] = cosmo.omega_matter
    parameters["omega_lambda"] = cosmo.omega_lambda
    parameters["center"].convert_to_units("kpc")
    parameters["fid_d_a"] = D_A

    if observer == "external":
        if redshift > 0.0:
            mylog.info(
                "Cosmology: h = %g, omega_matter = %g, omega_lambda = %g",
                cosmo.hubble_constant,
                cosmo.omega_matter,
                cosmo.omega_lambda,
            )
        else:
            mylog.info("Observing local source at distance %g.", D_A)
    else:
        mylog.info("The observer is internal to the source.")

    local_exp_time = parameters["fid_exp_time"].to_value("s")
    D_A = parameters["fid_d_a"].to_value("cm")
    dist_fac = 1.0 / (4.0 * np.pi)
    if observer == "external":
        dist_fac /= D_A * D_A * (1.0 + redshift) ** 2

    spectral_norm = parameters["fid_area"].v * local_exp_time * dist_fac

    dw = ds.domain_width.to_value("kpc")
    le, re = find_object_bounds(data_source)
    c = parameters["center"].to_value("kpc")

    source_model.setup_model("photons", data_source, redshift)

    p_fields, v_fields, w_field = determine_fields(
        ds, source_model.ftype, point_sources
    )

    if velocity_fields is not None:
        v_fields = velocity_fields

    fields_store = []
    if fields_to_keep is not None:
        for field in fields_to_keep:
            fd = ds._get_field_info(field)
            fields_store.append(fd.name)

    if p_fields[0] == ("index", "x"):
        parameters["data_type"] = "cells"
    else:
        parameters["data_type"] = "particles"

    source_model.set_pv(
        p_fields,
        v_fields,
        le=le,
        re=re,
        dw=dw,
        c=c,
        periodicity=ds.periodicity,
        observer=observer,
    )

    f = h5py.File(photon_file, "w")

    # Info
    info = f.create_group("info")
    info.attrs["yt_version"] = yt_version
    info.attrs["pyxsim_version"] = pyxsim_version
    info.attrs["soxs_version"] = soxs_version
    info.attrs["dataset"] = str(data_source.ds)
    info.attrs["data_source"] = str(data_source)
    info.attrs["source_model"] = repr(source_model)
    info.attrs["filenames"] = photon_files

    # Parameters

    p = f.create_group("parameters")
    p.create_dataset("fid_area", data=float(parameters["fid_area"]))
    p.create_dataset("fid_exp_time", data=float(parameters["fid_exp_time"]))
    p.create_dataset("fid_redshift", data=parameters["fid_redshift"])
    p.create_dataset("hubble", data=parameters["hubble"])
    p.create_dataset("omega_matter", data=parameters["omega_matter"])
    p.create_dataset("omega_lambda", data=parameters["omega_lambda"])
    p.create_dataset("fid_d_a", data=parameters["fid_d_a"].to_value("Mpc"))
    p.create_dataset("data_type", data=parameters["data_type"])
    p.create_dataset("observer", data=parameters["observer"])
    p.create_dataset("center", data=parameters["center"].d)
    p.create_dataset("bulk_velocity", data=parameters["bulk_velocity"].d)
    p.create_dataset("velocity_fields", data=np.array(v_fields).astype("S"))

    n_cells = 0
    n_photons = 0
    c_offset = 0
    p_offset = 0
    c_size = init_chunk
    p_size = init_chunk

    cell_fields = ["x", "y", "z", "vx", "vy", "vz", "num_photons", "dx"]
    if len(fields_store) > 0:
        for field in fields_store:
            cell_fields.append(field[1])

    d = f.create_group("data")
    for field in cell_fields + ["energy"]:
        if field == "num_photons":
            dtype = "int64"
        else:
            dtype = "float64"
        d.create_dataset(
            field,
            data=np.zeros(init_chunk, dtype=dtype),
            maxshape=(None,),
            dtype=dtype,
            chunks=True,
        )

    f.flush()

    for chunk in parallel_objects(data_source.chunks([], "io")):
        chunk_data = source_model.process_data("photons", chunk, spectral_norm)

        if chunk_data is not None:
            chunk_nc, number_of_photons, idxs, energies = chunk_data

            chunk_nph = np.sum(number_of_photons)

            if chunk_nph == 0:
                continue

            if c_size < n_cells + chunk_nc:
                while chunk_nc + n_cells > c_size:
                    c_size *= 2
                for field in cell_fields:
                    d[field].resize((c_size,))

            if p_size < n_photons + chunk_nph:
                while chunk_nph + n_photons > p_size:
                    p_size *= 2
                d["energy"].resize((p_size,))

            if w_field is None:
                dx = 0.0
            else:
                dx = chunk[w_field][idxs].to_value("kpc")
            for i, ax in enumerate("xyz"):
                pos = chunk[p_fields[i]][idxs].to_value("kpc")
                # Fix photon coordinates for regions crossing a periodic boundary
                if ds.periodicity[i]:
                    tfl = pos + dx < le[i]
                    tfr = pos - dx > re[i]
                    pos[tfl] += dw[i]
                    pos[tfr] -= dw[i]

                vel = chunk[v_fields[i]][idxs].to_value("km/s")
                # Coordinates are centered
                d[ax][c_offset : c_offset + chunk_nc] = pos - c[i]
                # Velocities have the bulk velocity subtracted off
                d[f"v{ax}"][c_offset : c_offset + chunk_nc] = vel - bulk_velocity.v[i]

            d["num_photons"][c_offset : c_offset + chunk_nc] = number_of_photons
            d["energy"][p_offset : p_offset + chunk_nph] = energies

            if w_field is None:
                d["dx"][c_offset : c_offset + chunk_nc] = 0.0
            else:
                d["dx"][c_offset : c_offset + chunk_nc] = dx

            for field in fields_store:
                d[field[1]][c_offset : c_offset + chunk_nc] = chunk[field][idxs]

            n_cells += chunk_nc
            n_photons += chunk_nph
            c_offset = n_cells
            p_offset = n_photons

        f.flush()

    if c_size > n_cells:
        for field in cell_fields:
            d[field].resize((n_cells,))

    if p_size > n_photons:
        d["energy"].resize((n_photons,))

    f.close()

    source_model.cleanup_model("photons")

    all_nphotons = comm.mpi_allreduce(n_photons)
    all_ncells = comm.mpi_allreduce(n_cells)

    mylog.info("Finished generating photons.")
    mylog.info("Number of photons generated: %d", all_nphotons)
    mylog.info("Number of cells with photons: %d", all_ncells)

    return all_nphotons, all_ncells


def _project_photons(
    obs,
    photon_prefix,
    event_prefix,
    normal,
    sky_center,
    absorb_model=None,
    nH=None,
    abund_table="angr",
    no_shifting=False,
    north_vector=None,
    flat_sky=False,
    sigma_pos=None,
    kernel="top_hat",
    save_los=False,
    prng=None,
    column_file=None,
):
    from yt.funcs import ensure_numpy_array

    prng = parse_prng(prng)

    if photon_prefix.endswith(".h5"):
        photon_prefix = photon_prefix[:-3]

    if event_prefix.endswith(".h5"):
        event_prefix = event_prefix[:-3]

    L, north_vector, orient = get_normal_and_north(normal, north_vector=north_vector)
    x_hat = orient.unit_vectors[0]
    y_hat = orient.unit_vectors[1]
    z_hat = orient.unit_vectors[2]

    if comm.size > 1:
        photon_file = f"{photon_prefix}.{comm.rank:04d}.h5"
        event_file = f"{event_prefix}.{comm.rank:04d}.h5"
        event_files = [f"{event_prefix}.{i:04d}.h5" for i in range(comm.size)]
    else:
        photon_file = f"{photon_prefix}.h5"
        event_file = f"{event_prefix}.h5"
        event_files = [event_file]

    nH_grid = None
    if column_file is not None:
        if absorb_model is None:
            raise ValueError(
                "You must specify an absorption model if you are using an absorption file!"
            )
        if obs == "internal":
            raise ValueError(
                "You cannot use an absorption file with an internal observer!"
            )
        with h5py.File(column_file, "r") as fa:
            if not np.isclose(fa["parameters"].attrs["normal"], L).all():
                raise ValueError(
                    "The value of the normal vector in the absorption file "
                    "does not match the value in the call to project_photons!"
                )
            if not np.isclose(fa["parameters"].attrs["north"], north_vector).all():
                raise ValueError(
                    "The value of the north vector in the absorption file "
                    "does not match the value in the call to project_photons!"
                )

            x_mid = y_mid = fa["data"]["wmid"][()]
            z_mid = fa["data"]["dmid"][()]
            nH_grid = fa["data"]["nH"][()]

    sky_center = ensure_numpy_array(sky_center)

    if isinstance(absorb_model, str):
        if absorb_model not in absorb_models:
            raise KeyError(f"{absorb_model} is not a known absorption model!")
        absorb_model = absorb_models[absorb_model]
    if absorb_model is not None:
        absorb_model = absorb_model(nH, abund_table=abund_table)
        if comm.rank == 0:
            if nH is not None:
                mylog.info(
                    "Foreground galactic absorption: using the %s model and nH = %g.",
                    absorb_model._name,
                    nH,
                )
            if column_file is not None:
                mylog.info(
                    "Internal absorption: using the %s model and column density map %s.",
                    absorb_model._name,
                    column_file,
                )

    abs_model_name = absorb_model._name if absorb_model else "none"

    f = h5py.File(photon_file, "r")

    p = f["parameters"]
    redshift = p["fid_redshift"][()]
    oneplusz = 1.0 + redshift
    data_type = p["data_type"].asstr()[()]
    if "observer" in p:
        observer = p["observer"].asstr()[()]
    else:
        observer = "external"
    if obs != observer:
        which_func = {"external": "", "internal": "_allsky"}
        raise RuntimeError(
            f"The function 'project_photons{which_func['obs']}' "
            f"does not work with '{observer}' photon lists!"
        )

    if observer == "internal" and isinstance(normal, str):
        raise RuntimeError(
            "Must specify a vector for 'normal' if you are "
            "doing an 'internal' observation!"
        )

    if sigma_pos is not None and data_type == "particles":
        raise RuntimeError(
            "The 'smooth_positions' argument should "
            "not be used with particle-based datasets!"
        )

    d = f["data"]

    D_A = p["fid_d_a"][()] * 1.0e3  # assumes that the value from the file is in Mpc

    if d["energy"].size == 0:
        mylog.warning("No photons are in file %s, so I am done.", photon_file)
        n_events = 0

    else:
        fe = h5py.File(event_file, "w")

        ie = fe.create_group("info")
        ie.attrs["pyxsim_version"] = pyxsim_version
        ie.attrs["yt_version"] = yt_version
        ie.attrs["soxs_version"] = soxs_version
        ie.attrs["photon_file"] = photon_file
        ie.attrs["filenames"] = event_files

        exp_time = float(p["fid_exp_time"][()])
        area = float(p["fid_area"][()])

        pe = fe.create_group("parameters")
        pe.create_dataset("exp_time", data=exp_time)
        pe.create_dataset("area", data=area)
        pe.create_dataset("sky_center", data=sky_center)
        pe.create_dataset("observer", data=observer)
        pe.create_dataset("no_shifting", data=int(no_shifting))
        pe.create_dataset("flat_sky", data=int(flat_sky))
        pe.create_dataset("normal", data=normal)
        if north_vector is not None:
            pe.create_dataset("north_vector", data=north_vector)
        pe.create_dataset("absoption_model", data=abs_model_name)
        if absorb_model is not None:
            pe.create_dataset("nH", data=nH)
            pe.create_dataset("abund_table", data=abund_table)
        if sigma_pos is not None:
            pe.create_dataset("sigma_pos", data=sigma_pos)
        pe.create_dataset("kernel", data=kernel)
        pe.create_dataset("redshift", data=redshift)
        event_fields = ["xsky", "ysky", "eobs"]
        if save_los:
            event_fields.append("los")

        n_events = 0
        e_offset = 0
        e_size = init_chunk
        cell_chunk = init_chunk
        start_e = 0

        de = fe.create_group("data")
        for field in event_fields:
            de.create_dataset(
                field, data=np.zeros(init_chunk), maxshape=(None,), chunks=True
            )

        if isinstance(normal, str):
            norm = "xyz".index(normal)
        else:
            norm = normal

        n_cells = d["num_photons"].size

        pbar = tqdm(
            leave=True, total=n_cells, desc="Projecting photons from cells/particles "
        )

        flux = 0.0
        emin = 1.0e99
        emax = -1.0e99

        for start_c in range(0, n_cells, cell_chunk):
            end_c = min(start_c + cell_chunk, n_cells)

            n_ph = d["num_photons"][start_c:end_c]
            x = d["x"][start_c:end_c]
            y = d["y"][start_c:end_c]
            z = d["z"][start_c:end_c]
            dx = d["dx"][start_c:end_c]
            end_e = start_e + n_ph.sum()
            eobs = d["energy"][start_e:end_e]
            nH_int = None
            if nH_grid is not None:
                pos = np.dot(orient.unit_vectors, np.array([x, y, z]))
                nH_int = interpn(
                    (x_mid, y_mid, z_mid),
                    nH_grid,
                    pos.T,
                    bounds_error=False,
                    fill_value=0.0,
                )
            if observer == "internal":
                r = np.sqrt(x * x + y * y + z * z)
            else:
                r = None

            if not no_shifting:
                if observer == "internal":
                    vn = (
                        -(
                            d["vx"][start_c:end_c] * x
                            + d["vy"][start_c:end_c] * y
                            + d["vz"][start_c:end_c] * z
                        )
                        / r
                    )
                else:
                    if isinstance(normal, str):
                        vn = d[f"v{normal}"][start_c:end_c]
                    else:
                        vn = (
                            d["vx"][start_c:end_c] * z_hat[0]
                            + d["vy"][start_c:end_c] * z_hat[1]
                            + d["vz"][start_c:end_c] * z_hat[2]
                        )
                v2 = (
                    d["vx"][start_c:end_c] * d["vx"][start_c:end_c]
                    + d["vy"][start_c:end_c] * d["vy"][start_c:end_c]
                    + d["vz"][start_c:end_c] * d["vz"][start_c:end_c]
                )
                doppler_shift(vn * scale_shift, v2 * scale_shift2, n_ph, eobs)

            det = np.ones(eobs.size, dtype="bool")

            if absorb_model is not None:
                if nH_int is not None:
                    e_begin = 0
                    for i in range(n_ph.size):
                        e_end = e_begin + n_ph[i]
                        absorb_model.nH = nH_int[i]
                        det[e_begin:e_end] &= absorb_model.absorb_photons(
                            eobs[e_begin:e_end] * oneplusz, prng=prng
                        )
                        e_begin += n_ph[i]

                if nH is not None:
                    absorb_model.nH = nH
                    det &= absorb_model.absorb_photons(eobs, prng=prng)

            num_det = np.int64(det.sum())

            if num_det > 0:
                if observer == "external":
                    if data_type == "particles":
                        dx *= 0.5

                    xsky, ysky, los = scatter_events(
                        norm,
                        prng,
                        kernel,
                        data_type,
                        num_det,
                        det,
                        n_ph,
                        x,
                        y,
                        z,
                        dx,
                        x_hat,
                        y_hat,
                        z_hat,
                    )

                    if data_type == "cells" and sigma_pos is not None:
                        sigma = sigma_pos * np.repeat(dx, n_ph)[det]
                        xsky += sigma * prng.normal(loc=0.0, scale=1.0, size=num_det)
                        ysky += sigma * prng.normal(loc=0.0, scale=1.0, size=num_det)

                    xsky /= D_A
                    ysky /= D_A

                    if flat_sky:
                        xsky = sky_center[0] - np.rad2deg(xsky)
                        ysky = sky_center[1] + np.rad2deg(ysky)
                    else:
                        pixel_to_cel(xsky, ysky, sky_center)

                elif observer == "internal":
                    xsky, ysky, los = scatter_events_allsky(
                        data_type,
                        kernel,
                        prng,
                        num_det,
                        det,
                        n_ph,
                        x,
                        y,
                        z,
                        dx,
                        x_hat,
                        y_hat,
                        z_hat,
                    )

                if e_size < n_events + num_det:
                    while n_events + num_det > e_size:
                        e_size *= 2
                    for field in event_fields:
                        de[field].resize((e_size,))

                de["xsky"][e_offset : e_offset + num_det] = xsky
                de["ysky"][e_offset : e_offset + num_det] = ysky
                de["eobs"][e_offset : e_offset + num_det] = eobs[det]
                flux += eobs[det].sum()
                emin = min(eobs[det].min(), emin)
                emax = max(eobs[det].max(), emax)

                if save_los:
                    de["los"][e_offset : e_offset + num_det] = los

                n_events += num_det
                e_offset = n_events

                f.flush()

            pbar.update(end_c - start_c + 1)

            start_e = end_e

        pbar.close()

        if e_size > n_events:
            for field in event_fields:
                de[field].resize((n_events,))

        flux *= erg_per_keV / exp_time / area

        pe.create_dataset("flux", data=flux)
        pe.create_dataset("emin", data=emin)
        pe.create_dataset("emax", data=emax)

        fe.close()

    f.close()

    all_nevents = comm.mpi_allreduce(n_events)

    mylog.info("Detected %d events.", all_nevents)

    return all_nevents


def project_photons(
    photon_prefix,
    event_prefix,
    normal,
    sky_center,
    absorb_model=None,
    nH=None,
    abund_table="angr",
    no_shifting=False,
    north_vector=None,
    sigma_pos=None,
    flat_sky=False,
    kernel="top_hat",
    save_los=False,
    column_file=None,
    prng=None,
):
    r"""
    Projects photons onto an image plane given a line of sight, and
    stores them in an HDF5 dataset which contains an event list.

    Parameters
    ----------
    photon_prefix : string
        The prefix of the filename(s) containing the photon list. If run in
        serial, the filename will be "{photon_prefix}.h5", if run in
        parallel, the filenames will be "{photon_prefix}.{mpi_rank}.h5".
    event_prefix : string
        The prefix of the filename(s) which will be written to contain the
        event list. If run in serial, the filename will be "{event_prefix}.h5",
        if run in parallel, the filename will be "{event_prefix}.{mpi_rank}.h5".
    normal : character or array-like
        Normal vector to the plane of projection. If "x", "y", or "z", will
        assume to be along that axis (and will probably be faster). Otherwise,
        should be an off-axis normal vector, e.g [1.0, 2.0, -3.0]
    sky_center : array-like
        Center RA, Dec of the events in degrees.
    absorb_model : string
        A model for foreground galactic absorption, to simulate the
        absorption of events before being detected. Known options for
        are "wabs" and "tbabs".
    nH : float, optional
        The foreground column density in units of 10^22 cm^{-2}. Only used
        if absorption is applied.
    abund_table : string
        The abundance table to be used for abundances in the
        absorption model (only used for TBabs). Default is set in the SOXS
        configuration file, the default for which is "angr".
        Built-in options are:
        "angr" : from Anders E. & Grevesse N. (1989, Geochimica et
        Cosmochimica Acta 53, 197)
        "aspl" : from Asplund M., Grevesse N., Sauval A.J. & Scott
        P. (2009, ARAA, 47, 481)
        "feld" : from Feldman U. (1992, Physica Scripta, 46, 202)
        "wilm" : from Wilms, Allen & McCray (2000, ApJ 542, 914
        except for elements not listed which are given zero abundance)
        "lodd" : from Lodders, K (2003, ApJ 591, 1220)
        "cl17.03" : the default abundance table in Cloudy 17.03
    no_shifting : boolean, optional
        If set, the photon energies will not be Doppler shifted. Default: False
    north_vector : a sequence of floats
        A vector defining the "up" direction. This option sets the
        orientation of the plane of projection. If not set, an arbitrary
        grid-aligned north_vector perpendicular to the normal is chosen.
        Ignored in the case where a particular axis (e.g., "x", "y", or
        "z") is explicitly specified.
    sigma_pos : float, optional
        Apply a gaussian smoothing operation to the sky positions of the
        events. This may be useful when the binned events appear blocky due
        to their uniform distribution within simulation cells. However, this
        will move the events away from their originating position on the
        sky, and so may distort surface brightness profiles and/or spectra.
        Should probably only be used for visualization purposes. Supply a
        float here to smooth with a standard deviation with this fraction
        of the cell size. Default: None
    flat_sky : boolean, optional
        If set, we assume that the sky is "flat" and RA, Dec positions are
        computed using simple linear offsets
    kernel : string, optional
        The kernel used when smoothing positions of X-rays originating from
        SPH particles, "gaussian" or "top_hat". Default: "top_hat".
    save_los : boolean, optional
        If True, save the line-of-sight positions along the projection axis in
        units of kpc to the events list. Default: False
    column_file : string, optional
        An HDF5 file containing a neutral hydrogen column density map to be
        used for internal absorption, produced by
        :meth:`~pyxsim.internal_absorption.make_column_density_map`. Default
        is None for no internal absorption.
    prng : integer or :class:`~numpy.random.RandomState` object
        A pseudo-random number generator. Typically will only be specified
        if you have a reason to generate the same set of random numbers,
        such as for a test. Default is to use the :mod:`numpy.random`
        module.

    Returns
    -------
    A integer for the number of events created

    Examples
    --------
    >>> L = np.array([0.1,-0.2,0.3])
    >>> n_events = pyxsim.project_photons("my_photons.h5", "my_events.h5", L,
    ...                                   [30., 45.], absorb_model='tbabs',
    ...                                   nH=0.04)
    """
    return _project_photons(
        "external",
        photon_prefix,
        event_prefix,
        normal,
        sky_center,
        absorb_model=absorb_model,
        nH=nH,
        abund_table=abund_table,
        no_shifting=no_shifting,
        north_vector=north_vector,
        sigma_pos=sigma_pos,
        flat_sky=flat_sky,
        kernel=kernel,
        save_los=save_los,
        prng=prng,
        column_file=column_file,
    )


def project_photons_allsky(
    photon_prefix,
    event_prefix,
    normal,
    absorb_model=None,
    nH=None,
    abund_table="angr",
    no_shifting=False,
    center_vector=None,
    kernel="top_hat",
    save_los=False,
    prng=None,
):
    r"""
    Projects photons onto the sky sphere given a normal vector ("z" or "up" in
    spherical coordinates), and stores them in an HDF5 dataset which contains
    an event list.

    Parameters
    ----------
    photon_prefix : string
        The prefix of the filename(s) containing the photon list. If run in
        serial, the filename will be "{photon_prefix}.h5", if run in
        parallel, the filenames will be "{photon_prefix}.{mpi_rank}.h5".
    event_prefix : string
        The prefix of the filename(s) which will be written to contain the
        event list. If run in serial, the filename will be "{event_prefix}.h5",
        if run in parallel, the filename will be "{event_prefix}.{mpi_rank}.h5".
    normal : array-like
        The vector determining the "z" or "up" vector for the spherical coordinate
        system for the all-sky projection, something like [1.0, 2.0, -3.0]. It
        will be normalized before use.
    absorb_model : string
        A model for foreground galactic absorption, to simulate the
        absorption of events before being detected. Known options are "wabs"
        and "tbabs".
    nH : float, optional
        The foreground column density in units of 10^22 cm^{-2}. Only used
        if absorption is applied.
    abund_table : string
        The abundance table to be used for abundances in the
        absorption model (only used for TBabs). Default is set in the SOXS
        configuration file, the default for which is "angr".
        Built-in options are:
        "angr" : from Anders E. & Grevesse N. (1989, Geochimica et
        Cosmochimica Acta 53, 197)
        "aspl" : from Asplund M., Grevesse N., Sauval A.J. & Scott
        P. (2009, ARAA, 47, 481)
        "feld" : from Feldman U. (1992, Physica Scripta, 46, 202)
        "wilm" : from Wilms, Allen & McCray (2000, ApJ 542, 914
        except for elements not listed which are given zero abundance)
        "lodd" : from Lodders, K (2003, ApJ 591, 1220)
        "cl17.03" : the default abundance table in Cloudy 17.03
    no_shifting : boolean, optional
        If set, the photon energies will not be Doppler shifted. Default: False
    center_vector : a sequence of floats
        A vector defining what direction will be placed at the center of
        the lat/lon coordinate system. If not set, an arbitrary
        grid-aligned center_vector perpendicular to the normal is chosen.
    kernel : string, optional
        The kernel used when smoothing positions of X-rays originating from
        SPH particles, "gaussian" or "top_hat". Default: "top_hat".
    save_los : boolean, optional
        If True, save the line-of-sight radii in units of kpc to the events
        file. Default: False
    prng : integer or :class:`~numpy.random.RandomState` object
        A pseudo-random number generator. Typically will only be specified
        if you have a reason to generate the same set of random numbers,
        such as for a test. Default is to use the :mod:`numpy.random`
        module.

    Returns
    -------
    A integer for the number of events created

    Examples
    --------
    >>> L = np.array([0.1,-0.2,0.3])
    >>> n_events = pyxsim.project_photons_allsky("my_photons.h5", "my_events.h5", L)
    """
    return _project_photons(
        "internal",
        photon_prefix,
        event_prefix,
        normal,
        [0.0, 0.0],
        absorb_model=absorb_model,
        nH=nH,
        abund_table=abund_table,
        no_shifting=no_shifting,
        kernel=kernel,
        save_los=save_los,
        north_vector=center_vector,
        prng=prng,
    )


class PhotonList:
    def __init__(self, filespec):
        """
        Read a PhotonList from disk to get information about it
        or to export to other formats.

        Parameters
        ----------
        filespec : str
            A filename, list of filenames, or globbable path
            that yields a single or list of HDF5 files containing
            event data.
        """
        from glob import glob

        if filespec.endswith(".h5"):
            filenames = glob(filespec)
        elif isinstance(filespec, list):
            if not np.all([fn.endswith(".h5") for fn in filespec]):
                raise RuntimeError("Not all filenames are valid!")
            filenames = filespec
        else:
            raise RuntimeError(f"Invalid PhotonList file spec: {filespec}")
        self.filenames = filenames
        self.filenames.sort()
        self.parameters = {}
        self.info = {}
        self.num_photons = []
        self.num_cells = []
        prefixes = set()
        self.filenums = []
        for i, fn in enumerate(self.filenames):
            words = fn.rsplit(".", maxsplit=2)
            if len(words) == 2:
                # One file without a number
                prefix, suffix = words
                filenum = None
            elif len(words) == 3:
                # More than one file with numbers
                prefix, filenum, suffix = words
            else:
                raise ValueError(f"Something is wrong with the filename {fn}!")
            if suffix != "h5":
                raise ValueError(f"The file {fn} has an incorrect suffix!")
            if filenum is not None and int(filenum) != i:
                raise ValueError(
                    f"The filenum {filenum} is inconsistent with that expected: {i}!"
                )
            prefixes.add(prefix)
            self.filenums.append(filenum)
            with h5py.File(fn, "r") as f:
                p = f["parameters"]
                info = f["info"]
                self.num_photons.append(f["data"]["energy"].size)
                self.num_cells.append(f["data"]["x"].size)
                if i == 0:
                    for field in p:
                        if isinstance(p[field][()], (str, bytes)):
                            self.parameters[field] = p[field].asstr()[()]
                        else:
                            self.parameters[field] = p[field][()]
                    for k, v in info.attrs.items():
                        self.info[k] = v
        if len(prefixes) != 1:
            raise ValueError("File prefixes are not unique!")
        self.prefix = prefixes.pop()
        self.tot_num_photons = np.sum(self.num_photons)
        self.tot_num_cells = np.sum(self.num_cells)
        self.observer = self.parameters.get("observer", "external")
        self.num_files = len(self.filenames)

    def get_data(self, i, fields=None):
        data = {}
        with h5py.File(self.filenames[i]) as f:
            d = f["data"]
            if fields is None:
                fields = list(d.keys())
            for field in fields:
                if self.num_cells[i] > 0:
                    data[field] = d[field][()].copy()
                else:
                    data[field] = np.array([])
        return data

    def write_spectrum(self, specfile, emin, emax, nchan, overwrite=False):
        """
        Bin photon energies into a spectrum and write it to a FITS binary
        table. This is for an *unconvolved* spectrum.

        Parameters
        ----------
        specfile : string
            The name of the FITS file to be written.
        emin : float
            The minimum energy of the spectral bins in keV.
        emax : float
            The maximum energy of the spectral bins in keV.
        nchan : integer
            The number of channels.
        overwrite : boolean, optional
            Set to True to overwrite a previous file.
        """
        from astropy.io import fits

        spec = np.zeros(nchan)
        ebins = np.linspace(emin, emax, nchan + 1, endpoint=True)
        emid = 0.5 * (ebins[1:] + ebins[:-1])

        for fn in self.filenames:
            with h5py.File(fn, "r") as f:
                d = f["data"]
                spec += np.histogram(d["energy"][:], bins=ebins)[0]

        col1 = fits.Column(
            name="CHANNEL", format="1J", array=np.arange(nchan).astype("int32") + 1
        )
        col2 = fits.Column(name="ENERGY", format="1D", array=emid.astype("float64"))
        col3 = fits.Column(name="COUNTS", format="1J", array=spec.astype("int32"))
        col4 = fits.Column(
            name="COUNT_RATE", format="1D", array=spec / self.parameters["fid_exp_time"]
        )

        coldefs = fits.ColDefs([col1, col2, col3, col4])

        tbhdu = fits.BinTableHDU.from_columns(coldefs)
        tbhdu.name = "SPECTRUM"

        tbhdu.header["DETCHANS"] = spec.shape[0]
        tbhdu.header["TOTCTS"] = spec.sum()
        tbhdu.header["EXPOSURE"] = self.parameters["fid_exp_time"]
        tbhdu.header["LIVETIME"] = self.parameters["fid_exp_time"]
        tbhdu.header["CONTENT"] = "pi"
        tbhdu.header["HDUCLASS"] = "OGIP"
        tbhdu.header["HDUCLAS1"] = "SPECTRUM"
        tbhdu.header["HDUCLAS2"] = "TOTAL"
        tbhdu.header["HDUCLAS3"] = "TYPE:I"
        tbhdu.header["HDUCLAS4"] = "COUNT"
        tbhdu.header["HDUVERS"] = "1.1.0"
        tbhdu.header["HDUVERS1"] = "1.1.0"
        tbhdu.header["CHANTYPE"] = "pi"
        tbhdu.header["BACKFILE"] = "none"
        tbhdu.header["CORRFILE"] = "none"
        tbhdu.header["POISSERR"] = True
        tbhdu.header["RESPFILE"] = "none"
        tbhdu.header["ANCRFILE"] = "none"
        tbhdu.header["MISSION"] = "none"
        tbhdu.header["TELESCOP"] = "none"
        tbhdu.header["INSTRUME"] = "none"
        tbhdu.header["AREASCAL"] = 1.0
        tbhdu.header["CORRSCAL"] = 0.0
        tbhdu.header["BACKSCAL"] = 1.0

        hdulist = fits.HDUList([fits.PrimaryHDU(), tbhdu])

        hdulist.writeto(specfile, overwrite=overwrite)<|MERGE_RESOLUTION|>--- conflicted
+++ resolved
@@ -25,11 +25,13 @@
     scatter_events_allsky,
 )
 from pyxsim.spectral_models import absorb_models
-<<<<<<< HEAD
-from pyxsim.utils import get_normal_and_north, mylog, parse_value
-=======
-from pyxsim.utils import mylog, parse_value, scale_shift, scale_shift2
->>>>>>> d1fd2bc1
+from pyxsim.utils import (
+    get_normal_and_north,
+    mylog,
+    parse_value,
+    scale_shift,
+    scale_shift2,
+)
 
 comm = communication_system.communicators[-1]
 
