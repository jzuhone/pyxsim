--- conflicted
+++ resolved
@@ -2,11 +2,7 @@
 Classes for generating lists of photons
 """
 import numpy as np
-<<<<<<< HEAD
-from yt.funcs import iterable, get_pbar, ensure_numpy_array
-=======
-from more_itertools import always_iterable as iterable
->>>>>>> 3ea50976
+from yt.funcs import get_pbar
 from pyxsim.lib.sky_functions import pixel_to_cel, \
     scatter_events, doppler_shift
 from yt.utilities.physical_constants import clight
@@ -17,14 +13,8 @@
 from yt.units.yt_array import YTArray
 import h5py
 from pyxsim.spectral_models import absorb_models
-<<<<<<< HEAD
 from pyxsim.utils import parse_value, mylog
-=======
-from pyxsim.utils import parse_value, force_unicode, validate_parameters, \
-    key_warning, ParameterDict, mylog, issue_deprecation_warning
-from pyxsim.event_list import EventList
->>>>>>> 3ea50976
-from soxs.utils import parse_prng
+from soxs.utils import parse_prng, iterable
 
 comm = communication_system.communicators[-1]
 
@@ -33,7 +23,6 @@
 
 def determine_fields(ds, source_type, point_sources):
     from yt.geometry.particle_geometry_handler import ParticleIndex
-<<<<<<< HEAD
     # Figure out if this is a particle field or otherwise
     ptype = (source_type in ds.particle_types) | \
             (source_type in ds.known_filters) | \
@@ -50,24 +39,9 @@
         position_fields = [(source_type, ppos[i]) for i in range(3)]
         velocity_fields = [(source_type, pvel[i]) for i in range(3)]
         if source_type in ds._sph_ptypes:
-=======
-    if isinstance(ds.index, ParticleIndex):
-        ppos = ["particle_position_%s" % ax for ax in "xyz"]
-        pvel = ["particle_velocity_%s" % ax for ax in "xyz"]
-        if source_type in ds.known_filters:
-            if ds.known_filters[source_type].filtered_type == "gas":
-                ppos = ["x", "y", "z"]
-                pvel = ["velocity_%s" % ax for ax in "xyz"]
-        elif source_type == "gas":
-            ppos = ["x", "y", "z"]
-            pvel = ["velocity_%s" % ax for ax in "xyz"]
-        if source_type in ["PartType0", "gas", "Gas"]:
->>>>>>> 3ea50976
             width_field = (source_type, "smoothing_length")
         else:
             width_field = None
-        position_fields = [(source_type, ppos[i]) for i in range(3)]
-        velocity_fields = [(source_type, pvel[i]) for i in range(3)]
     else:
         position_fields = [("index", ax) for ax in "xyz"]
         velocity_fields = [(source_type, f"velocity_{ax}") for ax in "xyz"]
@@ -270,7 +244,6 @@
     if velocity_fields is not None:
         v_fields = velocity_fields
 
-<<<<<<< HEAD
     if p_fields[0] == ("index", "x"):
         parameters["data_type"] = "cells"
     else:
@@ -307,20 +280,6 @@
     for field in cell_fields + ["energy"]:
         if field == "num_photons":
             dtype = "int64"
-=======
-        f = h5py.File(filename, "r")
-
-        p = f["/parameters"]
-        parameters["fid_exp_time"] = YTQuantity(p["fid_exp_time"][()], "s")
-        parameters["fid_area"] = YTQuantity(p["fid_area"][()], "cm**2")
-        parameters["fid_redshift"] = p["fid_redshift"][()]
-        parameters["fid_d_a"] = YTQuantity(p["fid_d_a"][()], "Mpc")
-        parameters["hubble"] = p["hubble"][()]
-        parameters["omega_matter"] = p["omega_matter"][()]
-        parameters["omega_lambda"] = p["omega_lambda"][()]
-        if "data_type" in p:
-            parameters["data_type"] = force_unicode(p["data_type"][()])
->>>>>>> 3ea50976
         else:
             dtype = "float64"
         d.create_dataset(field, data=np.zeros(init_chunk, dtype=dtype),
@@ -334,7 +293,6 @@
 
         if chunk_data is not None:
 
-<<<<<<< HEAD
             chunk_nc, number_of_photons, idxs, energies = chunk_data
 
             chunk_nph = np.sum(number_of_photons)
@@ -372,133 +330,6 @@
 
             if w_field is None:
                 d["dx"][c_offset:c_offset+chunk_nc] = 0.0
-=======
-        if comm.rank == 0:
-            start_e = np.int64(0)
-        else:
-            start_e = n_ph[:start_c].sum()
-        end_e = start_e + np.int64(n_ph[start_c:end_c].sum())
-
-        photons["num_photons"] = n_ph[start_c:end_c]
-        photons["energy"] = YTArray(d["energy"][start_e:end_e], "keV")
-
-        f.close()
-
-        cosmo = Cosmology(hubble_constant=parameters["hubble"],
-                          omega_matter=parameters["omega_matter"],
-                          omega_lambda=parameters["omega_lambda"])
-
-        mylog.info("Read %d photons from %d %s." % (n_ph.sum(), num_cells, 
-                                                    parameters["data_type"]))
-
-        return cls(photons, parameters, cosmo)
-
-    @classmethod
-    def from_data_source(cls, data_source, redshift, area,
-                         exp_time, source_model, point_sources=False,
-                         parameters=None, center=None, dist=None, 
-                         cosmology=None, velocity_fields=None):
-        r"""
-        Initialize a :class:`~pyxsim.photon_list.PhotonList` from a yt data
-        source. The redshift, collecting area, exposure time, and cosmology
-        are stored in the *parameters* dictionary which is passed to the
-        *source_model* function.
-
-        Parameters
-        ----------
-        data_source : :class:`~yt.data_objects.data_containers.YTSelectionContainer`
-            The data source from which the photons will be generated.
-        redshift : float
-            The cosmological redshift for the photons.
-        area : float, (value, unit) tuple, :class:`~yt.units.yt_array.YTQuantity`, or :class:`~astropy.units.Quantity`
-            The collecting area to determine the number of photons. If units are
-            not specified, it is assumed to be in cm^2.
-        exp_time : float, (value, unit) tuple, :class:`~yt.units.yt_array.YTQuantity`, or :class:`~astropy.units.Quantity`
-            The exposure time to determine the number of photons. If units are
-            not specified, it is assumed to be in seconds.
-        source_model : :class:`~pyxsim.source_models.SourceModel`
-            A source model used to generate the photons.
-        point_sources : boolean, optional
-            If True, the photons will be assumed to be generated from the exact
-            positions of the cells or particles and not smeared around within
-            a volume. Default: False
-        parameters : dict, optional
-            A dictionary of parameters to be passed for the source model to use,
-            if necessary.
-        center : string or array_like, optional
-            The origin of the photon spatial coordinates. Accepts "c", "max", or
-            a coordinate. If not specified, pyxsim attempts to use the "center"
-            field parameter of the data_source.
-        dist : float, (value, unit) tuple, :class:`~yt.units.yt_array.YTQuantity`, or :class:`~astropy.units.Quantity`
-            The angular diameter distance, used for nearby sources. This may be
-            optionally supplied instead of it being determined from the
-            *redshift* and given *cosmology*. If units are not specified, it is
-            assumed to be in kpc. To use this, the redshift must be set to zero.
-        cosmology : :class:`~yt.utilities.cosmology.Cosmology`, optional
-            Cosmological information. If not supplied, we try to get the
-            cosmology from the dataset. Otherwise, LCDM with the default yt 
-            parameters is assumed.
-        velocity_fields : list of fields
-            The yt fields to use for the velocity. If not specified, the 
-            following will be assumed:
-            ['velocity_x', 'velocity_y', 'velocity_z'] for grid datasets
-            ['particle_velocity_x', 'particle_velocity_y', 'particle_velocity_z'] for particle datasets
-
-        Examples
-        --------
-        >>> thermal_model = ThermalSourceModel(apec_model, Zmet=0.3)
-        >>> redshift = 0.05
-        >>> area = 6000.0 # assumed here in cm**2
-        >>> time = 2.0e5 # assumed here in seconds
-        >>> sp = ds.sphere("c", (500., "kpc"))
-        >>> my_photons = PhotonList.from_data_source(sp, redshift, area,
-        ...                                          time, thermal_model)
-        """
-        ds = data_source.ds
-
-        if parameters is None:
-            parameters = {}
-        if cosmology is None:
-            if hasattr(ds, 'cosmology'):
-                cosmo = ds.cosmology
-            else:
-                cosmo = Cosmology()
-        else:
-            cosmo = cosmology
-        if dist is None:
-            if redshift <= 0.0:
-                msg = "If redshift <= 0.0, you must specify a distance to the " \
-                      "source using the 'dist' argument!"
-                mylog.error(msg)
-                raise ValueError(msg)
-            D_A = cosmo.angular_diameter_distance(0.0, redshift).in_units("Mpc")
-        else:
-            D_A = parse_value(dist, "kpc")
-            if redshift > 0.0:
-                mylog.warning("Redshift must be zero for nearby sources. "
-                              "Resetting redshift to 0.0.")
-                redshift = 0.0
-
-        if isinstance(center, string_types):
-            if center == "center" or center == "c":
-                parameters["center"] = ds.domain_center
-            elif center == "max" or center == "m":
-                parameters["center"] = ds.find_max("density")[-1]
-        elif isinstance(center, YTArray):
-            parameters["center"] = center.in_units("code_length")
-        elif isinstance(center, tuple):
-            if center[0] == "min":
-                parameters["center"] = ds.find_min(center[1])[-1]
-            elif center[0] == "max":
-                parameters["center"] = ds.find_max(center[1])[-1]
-            else:
-                raise RuntimeError
-        elif isinstance(center, (list, np.ndarray)):
-            parameters["center"] = ds.arr(center, "code_length")
-        elif center is None:
-            if hasattr(data_source, "left_edge"):
-                parameters["center"] = 0.5*(data_source.left_edge+data_source.right_edge)
->>>>>>> 3ea50976
             else:
                 d["dx"][c_offset:c_offset+chunk_nc] = \
                     chunk[w_field][idxs].to_value("kpc")
@@ -643,18 +474,9 @@
             mylog.info(f"Foreground galactic absorption: using the "
                        f"{absorb_model._name} model and nH = {nH}.")
 
-<<<<<<< HEAD
     f = h5py.File(photon_file, "r")
 
     p = f["parameters"]
-=======
-        p_fields, v_fields, w_field = determine_fields(ds,
-                                                       source_model.source_type,
-                                                       point_sources)
-        
-        if velocity_fields is not None:
-            v_fields = velocity_fields
->>>>>>> 3ea50976
 
     data_type = p["data_type"][()]
 
