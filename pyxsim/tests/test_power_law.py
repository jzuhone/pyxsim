from pyxsim import \
    PowerLawSourceModel, make_photons, \
    WabsModel, project_photons, EventList
from pyxsim.tests.utils import \
    BetaModelSource
from yt.units.yt_array import YTQuantity
import numpy as np
from yt.testing import requires_module
import os
import shutil
import tempfile
from yt.utilities.cosmology import Cosmology 
from yt.utilities.physical_constants import mp
from sherpa.astro.ui import load_user_model, add_user_pars, \
    load_pha, ignore, fit, set_model, set_stat, set_method, \
    get_fit_results 
from soxs.instrument import RedistributionMatrixFile, \
    AuxiliaryResponseFile, instrument_simulator
from soxs.events import write_spectrum
from soxs.instrument_registry import get_instrument_from_registry, \
    make_simple_instrument


def setup():
    from yt.config import ytcfg
    ytcfg["yt", "__withintesting"] = "True"


try:
<<<<<<< HEAD
    make_simple_instrument("chandra_acisi_cy0", "sq_acisi_cy0", 20.0, 2400)
except KeyError:
    pass

acis_spec = get_instrument_from_registry("sq_acisi_cy0")
=======
    make_simple_instrument("chandra_acisi_cy22", "sq_acisi_cy22", 20.0, 2400)
except KeyError:
    pass

acis_spec = get_instrument_from_registry("sq_acisi_cy22")
>>>>>>> 3ea50976

rmf = RedistributionMatrixFile(acis_spec["rmf"])
arf = AuxiliaryResponseFile(acis_spec['arf'])


def mymodel(pars, x, xhi=None):
    dx = x[1]-x[0]
    xmid = x+0.5*dx
    wm = WabsModel(pars[0])
    wabs = wm.get_absorb(xmid)
    plaw = pars[1]*dx*(xmid*(1.0+pars[2]))**(-pars[3])
    return wabs*plaw


@requires_module("sherpa")
def test_power_law():
<<<<<<< HEAD
    plaw_fit(1.1, prng=33)
    plaw_fit(0.8, prng=28)
=======
    plaw_fit(1.1, prng=30)
    plaw_fit(0.8)
>>>>>>> 3ea50976
    plaw_fit(1.0, prng=23)


def plaw_fit(alpha_sim, prng=None):

    tmpdir = tempfile.mkdtemp()
    curdir = os.getcwd()
    os.chdir(tmpdir)

    bms = BetaModelSource()
    ds = bms.ds

    if prng is None:
        prng = bms.prng

    def _hard_emission(field, data):
<<<<<<< HEAD
        return data.ds.quan(1.0e-18, "s**-1*keV**-1")*data["density"]*data["cell_volume"]/mp
    ds.add_field(("gas", "hard_emission"), function=_hard_emission, 
                 units="keV**-1*s**-1", sampling_type="local")
=======
        return data["density"]*data["cell_volume"]*YTQuantity(1.0e-18, "s**-1*keV**-1")/mp
    ds.add_field(("gas", "hard_emission"), function=_hard_emission, 
                 units="keV**-1*s**-1", sampling_type='cell')
>>>>>>> 3ea50976

    nH_sim = 0.02

    A = YTQuantity(2000., "cm**2")
    exp_time = YTQuantity(2.0e5, "s")
    redshift = 0.01

    cosmo = Cosmology()

    sphere = ds.sphere("c", (100., "kpc"))

    plaw_model = PowerLawSourceModel(1.0, 0.01, 11.0, "hard_emission", 
                                     alpha_sim, prng=prng)

    n_photons, n_cells = make_photons("plaw_photons.h5", sphere, redshift, 
                                      A, exp_time, plaw_model)

    D_A = cosmo.angular_diameter_distance(0.0, redshift).to_value("cm")
    dist_fac = 1.0/(4.*np.pi*D_A*D_A*(1.+redshift)**3)
    norm_sim = float((sphere["hard_emission"]).sum()*dist_fac)*(1.+redshift)

    n_events = project_photons("plaw_photons.h5", "plaw_events.h5", "z", 
                               [30., 45.], absorb_model="wabs",
                               nH=nH_sim, prng=bms.prng, no_shifting=True)

    events = EventList("plaw_events.h5")

    events.write_simput_file("plaw", overwrite=True)

    instrument_simulator("plaw_simput.fits", "plaw_evt.fits",
<<<<<<< HEAD
                         exp_time, "sq_acisi_cy0", [30.0, 45.0],
=======
                         exp_time, "sq_acisi_cy22", [30.0, 45.0],
>>>>>>> 3ea50976
                         overwrite=True, foreground=False, ptsrc_bkgnd=False,
                         instr_bkgnd=False,
                         prng=prng)

    write_spectrum("plaw_evt.fits", "plaw_model_evt.pi", overwrite=True)

    os.system("cp %s %s ." % (arf.filename, rmf.filename))

    load_user_model(mymodel, "wplaw")
    add_user_pars("wplaw", ["nH", "norm", "redshift", "alpha"],
                  [0.01, norm_sim*1.1, redshift, 0.9], 
                  parmins=[0.0, 0.0, 0.0, 0.1],
                  parmaxs=[10.0, 1.0e9, 10.0, 10.0],
                  parfrozen=[False, False, True, False])

    load_pha("plaw_model_evt.pi")
    set_stat("cstat")
    set_method("simplex")
    ignore(":0.6, 7.0:")
    set_model("wplaw")
    fit()
    res = get_fit_results()

    assert np.abs(res.parvals[0]-nH_sim)/nH_sim < 0.2
    assert np.abs(res.parvals[1]-norm_sim)/norm_sim < 0.05
    assert np.abs(res.parvals[2]-alpha_sim)/alpha_sim < 0.05

    os.chdir(curdir)
    shutil.rmtree(tmpdir)


if __name__ == "__main__":
    test_power_law()<|MERGE_RESOLUTION|>--- conflicted
+++ resolved
@@ -27,19 +27,11 @@
 
 
 try:
-<<<<<<< HEAD
     make_simple_instrument("chandra_acisi_cy0", "sq_acisi_cy0", 20.0, 2400)
 except KeyError:
     pass
 
 acis_spec = get_instrument_from_registry("sq_acisi_cy0")
-=======
-    make_simple_instrument("chandra_acisi_cy22", "sq_acisi_cy22", 20.0, 2400)
-except KeyError:
-    pass
-
-acis_spec = get_instrument_from_registry("sq_acisi_cy22")
->>>>>>> 3ea50976
 
 rmf = RedistributionMatrixFile(acis_spec["rmf"])
 arf = AuxiliaryResponseFile(acis_spec['arf'])
@@ -56,13 +48,8 @@
 
 @requires_module("sherpa")
 def test_power_law():
-<<<<<<< HEAD
     plaw_fit(1.1, prng=33)
     plaw_fit(0.8, prng=28)
-=======
-    plaw_fit(1.1, prng=30)
-    plaw_fit(0.8)
->>>>>>> 3ea50976
     plaw_fit(1.0, prng=23)
 
 
@@ -79,15 +66,9 @@
         prng = bms.prng
 
     def _hard_emission(field, data):
-<<<<<<< HEAD
         return data.ds.quan(1.0e-18, "s**-1*keV**-1")*data["density"]*data["cell_volume"]/mp
     ds.add_field(("gas", "hard_emission"), function=_hard_emission, 
                  units="keV**-1*s**-1", sampling_type="local")
-=======
-        return data["density"]*data["cell_volume"]*YTQuantity(1.0e-18, "s**-1*keV**-1")/mp
-    ds.add_field(("gas", "hard_emission"), function=_hard_emission, 
-                 units="keV**-1*s**-1", sampling_type='cell')
->>>>>>> 3ea50976
 
     nH_sim = 0.02
 
@@ -115,14 +96,10 @@
 
     events = EventList("plaw_events.h5")
 
-    events.write_simput_file("plaw", overwrite=True)
+    events.write_to_simput("plaw", overwrite=True)
 
     instrument_simulator("plaw_simput.fits", "plaw_evt.fits",
-<<<<<<< HEAD
                          exp_time, "sq_acisi_cy0", [30.0, 45.0],
-=======
-                         exp_time, "sq_acisi_cy22", [30.0, 45.0],
->>>>>>> 3ea50976
                          overwrite=True, foreground=False, ptsrc_bkgnd=False,
                          instr_bkgnd=False,
                          prng=prng)
