from pyxsim import \
    LineSourceModel, PhotonList
from pyxsim.tests.utils import \
    BetaModelSource
from yt.units.yt_array import YTQuantity, uconcatenate
import numpy as np
import yt.units as u
from yt.utilities.physical_constants import clight
from numpy.random import RandomState

cross_section = 500.0e-22*u.cm**3/u.s
m_chi = (10.0*u.GeV).to_equivalent("g", "mass_energy")

def test_line_emission():

    bms = BetaModelSource()
    ds = bms.ds

    prng = RandomState(32)

    def _dm_emission(field, data):
        return cross_section*(data["dark_matter_density"]/m_chi)**2*data["cell_volume"]
    ds.add_field(("gas","dm_emission"), function=_dm_emission, units="s**-1")

    location = YTQuantity(3.5, "keV")
    sigma = YTQuantity(1000., "km/s")
    sigma_E = (location*sigma/clight).in_units("keV")

    A = YTQuantity(1000., "cm**2")
    exp_time = YTQuantity(2.0e5, "s")
    redshift = 0.01

    sphere = ds.sphere("c", (100.,"kpc"))

    line_model = LineSourceModel(location, "dm_emission", 
                                 sigma="dark_matter_dispersion", prng=prng)

    photons = PhotonList.from_data_source(sphere, redshift, A, exp_time,
                                          line_model)

<<<<<<< HEAD
    D_A = photons.parameters["fid_d_a"]
    dist_fac = 1.0/(4.*np.pi*D_A*D_A*(1.+redshift)**2)
=======
    D_A = photons.parameters["FiducialAngularDiameterDistance"]
    dist_fac = 1.0/(4.*np.pi*D_A*D_A*(1.+redshift)**3)
>>>>>>> 367f78a9
    dm_E = (sphere["dm_emission"]).sum()

    E = uconcatenate(photons["energy"])
    n_E = len(E)

    n_E_pred = (exp_time*A*dm_E*dist_fac).in_units("dimensionless")

    loc = location/(1.+redshift)
    sig = sigma_E/(1.+redshift)

    assert np.abs(loc-E.mean()) < 1.645*sig/np.sqrt(n_E)
    assert np.abs(E.std()**2-sig*sig) < 1.645*np.sqrt(2*(n_E-1))*sig**2/n_E
    assert np.abs(n_E-n_E_pred) < 1.645*np.sqrt(n_E)

if __name__ == "__main__":
    test_line_emission()<|MERGE_RESOLUTION|>--- conflicted
+++ resolved
@@ -38,13 +38,8 @@
     photons = PhotonList.from_data_source(sphere, redshift, A, exp_time,
                                           line_model)
 
-<<<<<<< HEAD
     D_A = photons.parameters["fid_d_a"]
-    dist_fac = 1.0/(4.*np.pi*D_A*D_A*(1.+redshift)**2)
-=======
-    D_A = photons.parameters["FiducialAngularDiameterDistance"]
     dist_fac = 1.0/(4.*np.pi*D_A*D_A*(1.+redshift)**3)
->>>>>>> 367f78a9
     dm_E = (sphere["dm_emission"]).sum()
 
     E = uconcatenate(photons["energy"])
