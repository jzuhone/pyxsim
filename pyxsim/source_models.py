--- conflicted
+++ resolved
@@ -2,13 +2,8 @@
 Classes for specific source models
 """
 import numpy as np
-<<<<<<< HEAD
 from yt.funcs import ensure_numpy_array
-from tqdm import tqdm
-=======
-from six import string_types
-from yt.funcs import ensure_numpy_array
->>>>>>> fbbc3a2a
+from tqdm.auto import tqdm
 from pyxsim.utils import mylog
 from yt.units.yt_array import YTQuantity
 from yt.utilities.physical_constants import mp, clight
@@ -17,15 +12,8 @@
 from soxs.utils import parse_prng
 from soxs.constants import elem_names, atomic_weights
 from yt.utilities.parallel_tools.parallel_analysis_interface import \
-<<<<<<< HEAD
     parallel_objects, communication_system, parallel_capable
 from numbers import Number
-=======
-    parallel_objects, communication_system
-from tqdm.auto import tqdm
-
-K_per_keV = YTQuantity(1.0, "keV").to_value("K","thermal")
->>>>>>> fbbc3a2a
 
 comm = communication_system.communicators[-1]
 
@@ -280,7 +268,6 @@
         citer = data_source.chunks([], "io")
         num_cells = 0
         for chunk in parallel_objects(citer):
-<<<<<<< HEAD
             num_cells += chunk[self.temperature_field].size
         self.tot_num_cells = comm.mpi_allreduce(num_cells)
         if parallel_capable:
@@ -288,13 +275,6 @@
         else:
             self.pbar = tqdm(leave=True, total=self.tot_num_cells,
                              desc="Processing cells/particles ")
-=======
-            T = chunk[self.temperature_field].d
-            num_cells += np.count_nonzero((T > T_min) & (T < T_max))
-        num_cells = comm.mpi_allreduce(num_cells)
-        self.source_type = data_source.ds._get_field_info(self.emission_measure_field).name[0]
-        self.pbar = tqdm(leave=True, total=num_cells, desc="Processing cells/particles")
->>>>>>> fbbc3a2a
 
     def cleanup_model(self):
         self.emission_measure_field = None
@@ -412,10 +392,6 @@
 
             ei = start_e
             for icell in range(ibegin, iend):
-<<<<<<< HEAD
-=======
-                self.pbar.update(1)
->>>>>>> fbbc3a2a
                 cn = number_of_photons[icell]
                 if cn == 0:
                     continue
