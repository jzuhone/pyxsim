--- conflicted
+++ resolved
@@ -327,32 +327,7 @@
 
         hdulist = [pyfits.PrimaryHDU(), tbhdu]
 
-<<<<<<< HEAD
         pyfits.HDUList(hdulist).writeto(fitsfile, overwrite=overwrite)
-=======
-        if "ChannelType" in self.parameters:
-            start = pyfits.Column(name='START', format='1D', unit='s',
-                                  array=np.array([0.0]))
-            stop = pyfits.Column(name='STOP', format='1D', unit='s',
-                                 array=np.array([exp_time]))
-
-            tbhdu_gti = pyfits.BinTableHDU.from_columns([start,stop])
-            tbhdu_gti.name = "STDGTI"
-            tbhdu_gti.header["TSTART"] = 0.0
-            tbhdu_gti.header["TSTOP"] = exp_time
-            tbhdu_gti.header["HDUCLASS"] = "OGIP"
-            tbhdu_gti.header["HDUCLAS1"] = "GTI"
-            tbhdu_gti.header["HDUCLAS2"] = "STANDARD"
-            tbhdu_gti.header["RADECSYS"] = "FK5"
-            tbhdu_gti.header["EQUINOX"] = 2000.0
-            tbhdu_gti.header["DATE"] = t_begin.tt.isot
-            tbhdu_gti.header["DATE-OBS"] = t_begin.tt.isot
-            tbhdu_gti.header["DATE-END"] = t_end.tt.isot
-
-            hdulist.append(tbhdu_gti)
-
-        pyfits.HDUList(hdulist).writeto(fitsfile, clobber=clobber)
->>>>>>> 367f78a9
 
     @parallel_root_only
     def write_simput_file(self, prefix, overwrite=False, emin=None, emax=None):
@@ -380,64 +355,8 @@
         flux = np.sum(self["eobs"][idxs].in_units("erg")) / \
                self.parameters["exp_time"]/self.parameters["area"]
 
-<<<<<<< HEAD
         write_photon_list(prefix, prefix, flux.v, self["xsky"][idxs].d, self["ysky"][idxs].d,
                           self["eobs"][idxs].d, overwrite=overwrite)
-=======
-        col1 = pyfits.Column(name='ENERGY', format='E', array=self["eobs"][idxs].d)
-        col2 = pyfits.Column(name='RA', format='D', array=self["xsky"][idxs].d)
-        col3 = pyfits.Column(name='DEC', format='D', array=self["ysky"][idxs].d)
-
-        coldefs = pyfits.ColDefs([col1, col2, col3])
-
-        tbhdu = pyfits.BinTableHDU.from_columns(coldefs)
-        tbhdu.name = "PHLIST"
-
-        tbhdu.header["HDUCLASS"] = "HEASARC/SIMPUT"
-        tbhdu.header["HDUCLAS1"] = "PHOTONS"
-        tbhdu.header["HDUVERS"] = "1.1.0"
-        tbhdu.header["EXTVER"] = 1
-        tbhdu.header["REFRA"] = 0.0
-        tbhdu.header["REFDEC"] = 0.0
-        tbhdu.header["TUNIT1"] = "keV"
-        tbhdu.header["TUNIT2"] = "deg"
-        tbhdu.header["TUNIT3"] = "deg"
-
-        phfile = prefix+"_phlist.fits"
-
-        tbhdu.writeto(phfile, clobber=clobber)
-
-        col1 = pyfits.Column(name='SRC_ID', format='J', array=np.array([1]).astype("int32"))
-        col2 = pyfits.Column(name='RA', format='D', array=np.array([0.0]))
-        col3 = pyfits.Column(name='DEC', format='D', array=np.array([0.0]))
-        col4 = pyfits.Column(name='E_MIN', format='D', array=np.array([float(emin)]))
-        col5 = pyfits.Column(name='E_MAX', format='D', array=np.array([float(emax)]))
-        col6 = pyfits.Column(name='FLUX', format='D', array=np.array([flux.value]))
-        col7 = pyfits.Column(name='SPECTRUM', format='80A', array=np.array([phfile+"[PHLIST,1]"]))
-        col8 = pyfits.Column(name='IMAGE', format='80A', array=np.array([phfile+"[PHLIST,1]"]))
-        col9 = pyfits.Column(name='SRC_NAME', format='80A', array=np.array(["yt_src"]))
-
-        coldefs = pyfits.ColDefs([col1, col2, col3, col4, col5, col6, col7, col8, col9])
-
-        wrhdu = pyfits.BinTableHDU.from_columns(coldefs)
-        wrhdu.name = "SRC_CAT"
-
-        wrhdu.header["HDUCLASS"] = "HEASARC"
-        wrhdu.header["HDUCLAS1"] = "SIMPUT"
-        wrhdu.header["HDUCLAS2"] = "SRC_CAT"
-        wrhdu.header["HDUVERS"] = "1.1.0"
-        wrhdu.header["RADECSYS"] = "FK5"
-        wrhdu.header["EQUINOX"] = 2000.0
-        wrhdu.header["TUNIT2"] = "deg"
-        wrhdu.header["TUNIT3"] = "deg"
-        wrhdu.header["TUNIT4"] = "keV"
-        wrhdu.header["TUNIT5"] = "keV"
-        wrhdu.header["TUNIT6"] = "erg/s/cm**2"
-
-        simputfile = prefix+"_simput.fits"
-
-        wrhdu.writeto(simputfile, clobber=clobber)
->>>>>>> 367f78a9
 
     @parallel_root_only
     def write_h5_file(self, h5file):
