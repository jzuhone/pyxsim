--- conflicted
+++ resolved
@@ -5,14 +5,11 @@
 from more_itertools import always_iterable
 from soxs.constants import abund_tables, atomic_weights, elem_names
 from unyt import unyt_array, unyt_quantity
-<<<<<<< HEAD
 from yt.utilities.orientation import Orientation
-=======
 from yt.utilities.physical_constants import clight
 
 scale_shift = -1.0 / clight.to_value("km/s")
 scale_shift2 = scale_shift * scale_shift
->>>>>>> d1fd2bc1
 
 pyxsimLogger = logging.getLogger("pyxsim")
 
@@ -269,7 +266,6 @@
         mylog.info("Finishing %s", self.title)
 
 
-<<<<<<< HEAD
 def get_normal_and_north(normal, north_vector=None):
     if not isinstance(normal, str):
         L = np.array(normal)
@@ -280,7 +276,8 @@
     orient = Orientation(L, north_vector=north_vector)
     north_vector = orient.north_vector
     return L, north_vector, orient
-=======
+
+
 def sanitize_normal(normal):
     if normal is None or isinstance(normal, int):
         L = normal
@@ -300,5 +297,4 @@
             test_field = ("index", "ones")
     else:
         test_field = (ftype, "particle_ones")
-    return obj[test_field].size
->>>>>>> d1fd2bc1
+    return obj[test_field].size